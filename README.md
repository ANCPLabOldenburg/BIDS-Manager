<<<<<<< HEAD
# BIDS Manager

This repository provides a PyQt-based GUI and helper scripts to convert DICOM folders into BIDS datasets and edit their metadata.

## Installation

```bash
pip install git+https://github.com/your-org/BIDS-Manager.git
```

The package declares all dependencies including `heudiconv`, so installation
pulls everything required to run the GUI and helper scripts.

After installation the following commands become available:

- `bids-manager` – main GUI combining conversion and editing tools
- `dicom-inventory` – generate `subject_summary.tsv` from a DICOM directory
- `build-heuristic` – create a HeuDiConv heuristic from the TSV
- `run-heudiconv` – run HeuDiConv using the generated heuristic
- `post-conv-renamer` – rename fieldmap files after conversion
- `bids-editor` – standalone metadata editor

All utilities provide `-h/--help` for details.
=======
>>>>>>> 45c6cdb5
<|MERGE_RESOLUTION|>--- conflicted
+++ resolved
@@ -1,4 +1,3 @@
-<<<<<<< HEAD
 # BIDS Manager
 
 This repository provides a PyQt-based GUI and helper scripts to convert DICOM folders into BIDS datasets and edit their metadata.
@@ -22,5 +21,4 @@
 - `bids-editor` – standalone metadata editor
 
 All utilities provide `-h/--help` for details.
-=======
->>>>>>> 45c6cdb5
+
